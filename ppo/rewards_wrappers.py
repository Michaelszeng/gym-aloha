--- conflicted
+++ resolved
@@ -154,11 +154,7 @@
         Calculates the dense reward for a given observation.
 
         The reward structure:
-<<<<<<< HEAD
         - Universal: ~35.5 points (6 reach + 0.25 stillness + 0.25 arm resting + 2.0 forearm roll + 1 gripper Y-align +
-=======
-        - Universal: ~35 points (6 reach + 0.25 stillness + 0.25 arm resting + 0.5 forearm roll + 2 gripper Y-align +
->>>>>>> 61adc093
                                   5 collision + 10 grasp + 10 success bonus)
         - Phase 1 (Not Grasped): ~10 points (4 gripper-over-obj + 3 z-height guidance + 3 gripper-state)
             - Subphases: 
@@ -166,11 +162,7 @@
                 - close in XY and Z (reward closed grippers) vs far in XY or Z (reward open grippers)
         - Phase 2 (Grasped Both): ~9 points (1 phase bonus + 5 position + 3 orientation)
 
-<<<<<<< HEAD
         Total max reward per step: ~53.5 points (unnormalized)
-=======
-        Total max reward per step: ~53 points (unnormalized)
->>>>>>> 61adc093
         """
         reward = 0.0
 
@@ -552,11 +544,7 @@
         info["dense_r"] = reward  # Log unnormalized dense reward
         
         if self.normalize_rewards:
-<<<<<<< HEAD
             max_reward = 53.5  # Approximate maximum
-=======
-            max_reward = 53  # Approximate maximum
->>>>>>> 61adc093
             reward = reward / max_reward
             info["max_reward_estimate"] = max_reward
 
