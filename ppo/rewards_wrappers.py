--- conflicted
+++ resolved
@@ -151,6 +151,8 @@
         - Universal: ~34 points (6 reach + 0.25 stillness + 0.25 arm resting + 0.5 forearm roll + 1 gripper Y-align +
                                   5 collision + 10 grasp + 10 success bonus)
         - Phase 1 (Not Grasped): ~10 points (4 gripper-over-obj + 3 z-height guidance + 3 gripper-state)
+            - Subphases:
+        - Phase 1 (Not Grasped): ~13 points (6 gripper-over-obj + 4 z-height guidance + 3 gripper-state)
             - Subphases:
                 - close in XY (reward z below peg/socket) vs far in XY (reward z above 0.05 above peg/socket)
                 - close in XY and Z (reward closed grippers) vs far in XY or Z (reward open grippers)
@@ -629,13 +631,8 @@
         The reward structure:
         - Universal: ~36.5 points (6 reach + 0.25 stillness + 0.25 arm resting + 2.0 forearm roll + 2 gripper Y-align +
                                   5 collision + 10 grasp + 10 success bonus)
-<<<<<<< HEAD
         - Phase 1 (Not Grasped): ~10 points (4 gripper-over-obj + 3 z-height guidance + 3 gripper-state)
             - Subphases:
-=======
-        - Phase 1 (Not Grasped): ~13 points (6 gripper-over-obj + 4 z-height guidance + 3 gripper-state)
-            - Subphases: 
->>>>>>> d63bc9f8
                 - close in XY (reward z below peg/socket) vs far in XY (reward z above 0.05 above peg/socket)
                 - close in XY and Z (reward closed grippers) vs far in XY or Z (reward open grippers)
         - Phase 2 (Grasped Both): ~9 points (1 phase bonus + 5 position + 3 orientation)
@@ -735,19 +732,13 @@
         right_forearm_roll = current_qpos[11]  # Right arm forearm_roll joint (8 left joints + 3 right joints)
         left_roll_dev = np.abs(left_forearm_roll)
         right_roll_dev = np.abs(right_forearm_roll)
-<<<<<<< HEAD
-
-        left_roll_reward = (
-            0.25 * 0.5 * (1 - np.tanh(6 * (left_roll_dev - 0.8)))
+
+        left_roll_reward = 0.5 * (
+            1 - np.tanh(6 * (left_roll_dev - 0.8))
         )  # https://www.desmos.com/calculator/cmc9ckhmqo
-        right_roll_reward = (
-            0.25 * 0.5 * (1 - np.tanh(6 * (right_roll_dev - 0.8)))
+        right_roll_reward = 0.5 * (
+            1 - np.tanh(6 * (right_roll_dev - 0.8))
         )  # https://www.desmos.com/calculator/cmc9ckhmqo
-=======
-        
-        left_roll_reward = 0.5 * (1 - np.tanh(6*(left_roll_dev - 0.8)))  # https://www.desmos.com/calculator/cmc9ckhmqo
-        right_roll_reward = 0.5 * (1 - np.tanh(6*(right_roll_dev - 0.8)))  # https://www.desmos.com/calculator/cmc9ckhmqo
->>>>>>> d63bc9f8
         forearm_roll_reward = left_roll_reward + right_roll_reward
 
         reward += forearm_roll_reward
@@ -785,15 +776,9 @@
         right_y_dot = np.clip(np.dot(right_y_axis, world_y_axis), -1.0, 1.0)
         left_y_error = np.arccos(np.abs(left_y_dot))  # Use abs to allow flipped alignment
         right_y_error = np.arccos(np.abs(right_y_dot))
-<<<<<<< HEAD
-
-        left_y_align_reward = 0.5 * (1 - np.tanh(2 * left_y_error))
-        right_y_align_reward = 0.5 * (1 - np.tanh(2 * right_y_error))
-=======
-        
+
         left_y_align_reward = 1.0 * (1 - np.tanh(2 * left_y_error))
         right_y_align_reward = 1.0 * (1 - np.tanh(2 * right_y_error))
->>>>>>> d63bc9f8
         gripper_y_align_reward = left_y_align_reward + right_y_align_reward
 
         reward += gripper_y_align_reward
@@ -886,13 +871,8 @@
             info["left_over_socket_r"] = left_over_socket_reward
             info["right_over_peg_dist"] = right_over_peg_dist
             info["left_over_socket_dist"] = left_over_socket_dist
-<<<<<<< HEAD
-
-            # TWO-STAGE Z-HEIGHT GUIDANCE (max: 3.0)
-=======
-            
+
             # TWO-STAGE Z-HEIGHT GUIDANCE (max: 4.0)
->>>>>>> d63bc9f8
             # Stage 1 (far in XY): Reward being close to 0.05 above object Z
             # Stage 2 (close in XY): Max reward when at or below object Z
             left_gripper_z_dist = left_finger_avg_pos[2] - socket_pos[2]
@@ -914,27 +894,16 @@
             if right_over_peg_dist > 0.08:  # Stage 1: Far in XY
                 # Heavy penalty below 0.05, light penalty above 0.05
                 z_above_safe = right_finger_avg_pos[2] - (peg_pos[2] + 0.05)
-<<<<<<< HEAD
                 right_z_reward = (
                     1 - np.tanh(2 * z_above_safe) ** 2 if z_above_safe >= 0 else 1 - np.tanh(30 * z_above_safe) ** 2
-                )  # https://www.desmos.com/calculator/2jb5qy7fxi
-                info["right_z_stage"] = "approach_high"
-=======
-                right_z_reward = 1 - np.tanh(2 * z_above_safe)**2 if z_above_safe >= 0 else 1 - np.tanh(30 * z_above_safe)**2 # https://www.desmos.com/calculator/2jb5qy7fxi                info["right_z_stage"] = "approach_high"
->>>>>>> d63bc9f8
+                )  # https://www.desmos.com/calculator/2jb5qy7fxi                info["right_z_stage"] = "approach_high"
             else:  # Stage 2: Close in XY, now descend
                 # Maximum reward when at or below peg Z, reduced reward when above
                 z_above_peg = right_finger_avg_pos[2] - peg_pos[2]
                 right_z_reward = 1.0 if z_above_peg <= 0 else 1.0 - np.tanh(15 * z_above_peg)
                 right_z_reward += 1.0  # To ensure monotonic reward increase at phase transition
                 info["right_z_stage"] = "descend"
-<<<<<<< HEAD
-
-            left_z_reward *= 0.75  # Apply scaling
-            right_z_reward *= 0.75
-=======
-                
->>>>>>> d63bc9f8
+
             not_grasped_reward += left_z_reward + right_z_reward
             info["left_z_r"] = left_z_reward
             info["right_z_r"] = right_z_reward
@@ -1051,7 +1020,7 @@
         # NORMALIZATION
         # ---------------------------------------------------
         info["dense_r"] = reward  # Log unnormalized dense reward
-        
+
         if self.normalize_rewards:
             max_reward = 57.5  # Approximate maximum
             reward = reward / max_reward
